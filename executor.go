--- conflicted
+++ resolved
@@ -105,22 +105,9 @@
 		}
 	}
 
-<<<<<<< HEAD
 	if operation == nil {
 		if p.OperationName != "" {
 			return nil, fmt.Errorf(`Unknown operation named "%v".`, p.OperationName)
-=======
-	if (p.OperationName == "") && (len(operations) != 1) {
-		return nil, errors.New("Must provide operation name if query contains multiple operations.")
-	}
-
-	opName := p.OperationName
-	if opName == "" {
-		// get first opName
-		for k := range operations {
-			opName = k
-			break
->>>>>>> 0e4b18ca
 		}
 		return nil, fmt.Errorf(`Must provide an operation.`)
 	}
@@ -435,17 +422,11 @@
 		if conditionalType.Name() == ttype.Name() {
 			return true
 		}
-<<<<<<< HEAD
 		if conditionalType, ok := conditionalType.(*Interface); ok {
 			return eCtx.Schema.IsPossibleType(conditionalType, ttype)
 		}
 		if conditionalType, ok := conditionalType.(*Union); ok {
 			return eCtx.Schema.IsPossibleType(conditionalType, ttype)
-=======
-
-		if conditionalType, ok := conditionalType.(Abstract); ok {
-			return conditionalType.IsPossibleType(ttype)
->>>>>>> 0e4b18ca
 		}
 	case *ast.InlineFragment:
 		typeConditionAST := fragment.TypeCondition
@@ -862,25 +843,13 @@
 	return nil, nil
 }
 
-<<<<<<< HEAD
-// This method looks up the field on the given type defintion.
+// This method looks up the field on the given type definition.
 // It has special casing for the two introspection fields, __schema
 // and __typename. __typename is special because it can always be
 // queried as a field, even in situations where no other fields
 // are allowed, like on a Union. __schema could get automatically
 // added to the query type, but that would require mutating type
 // definitions, which would cause issues.
-=======
-/**
- * This method looks up the field on the given type definition.
- * It has special casing for the two introspection fields, __schema
- * and __typename. __typename is special because it can always be
- * queried as a field, even in situations where no other fields
- * are allowed, like on a Union. __schema could get automatically
- * added to the query type, but that would require mutating type
- * definitions, which would cause issues.
- */
->>>>>>> 0e4b18ca
 func getFieldDef(schema Schema, parentType *Object, fieldName string) *FieldDefinition {
 
 	if parentType == nil {
