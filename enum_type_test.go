--- conflicted
+++ resolved
@@ -178,16 +178,11 @@
 	expected := &graphql.Result{
 		Data: nil,
 		Errors: []gqlerrors.FormattedError{
-<<<<<<< HEAD
-			gqlerrors.FormattedError{
+			{
 				Message: "Argument \"fromEnum\" has invalid value \"GREEN\".\nExpected type \"Color\", found \"GREEN\".",
 				Locations: []location.SourceLocation{
 					{Line: 1, Column: 23},
 				},
-=======
-			{
-				Message: `Argument "fromEnum" expected type "Color" but got: "GREEN".`,
->>>>>>> 0e4b18ca
 			},
 		},
 	}
@@ -213,16 +208,11 @@
 	expected := &graphql.Result{
 		Data: nil,
 		Errors: []gqlerrors.FormattedError{
-<<<<<<< HEAD
-			gqlerrors.FormattedError{
+			{
 				Message: "Argument \"fromEnum\" has invalid value 1.\nExpected type \"Color\", found 1.",
 				Locations: []location.SourceLocation{
 					{Line: 1, Column: 23},
 				},
-=======
-			{
-				Message: `Argument "fromEnum" expected type "Color" but got: 1.`,
->>>>>>> 0e4b18ca
 			},
 		},
 	}
@@ -237,16 +227,11 @@
 	expected := &graphql.Result{
 		Data: nil,
 		Errors: []gqlerrors.FormattedError{
-<<<<<<< HEAD
-			gqlerrors.FormattedError{
+			{
 				Message: "Argument \"fromInt\" has invalid value GREEN.\nExpected type \"Int\", found GREEN.",
 				Locations: []location.SourceLocation{
 					{Line: 1, Column: 23},
 				},
-=======
-			{
-				Message: `Argument "fromInt" expected type "Int" but got: GREEN.`,
->>>>>>> 0e4b18ca
 			},
 		},
 	}
@@ -311,16 +296,11 @@
 	expected := &graphql.Result{
 		Data: nil,
 		Errors: []gqlerrors.FormattedError{
-<<<<<<< HEAD
-			gqlerrors.FormattedError{
+			{
 				Message: "Variable \"$color\" got invalid value 2.\nExpected type \"Color\", found \"2\".",
 				Locations: []location.SourceLocation{
 					{Line: 1, Column: 12},
 				},
-=======
-			{
-				Message: `Variable "$color" expected value of type "Color!" but got: 2.`,
->>>>>>> 0e4b18ca
 			},
 		},
 	}
